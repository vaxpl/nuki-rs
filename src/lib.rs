--- conflicted
+++ resolved
@@ -781,13 +781,8 @@
         unsafe { nk_input_is_mouse_pressed(&self.internal, b.into()) != 0 }
     }
 
-<<<<<<< HEAD
-    pub fn nk_input_is_mouse_released(&self, b: Button) -> bool {
+    pub fn is_mouse_released(&self, b: Button) -> bool {
         unsafe { nk_input_is_mouse_released(&self.internal, b.into()) != 0 }
-=======
-    pub fn is_mouse_released(&self, b: Button) -> bool {
-        unsafe { nk_input_is_mouse_released(&self.internal, b) != 0 }
->>>>>>> 75925440
     }
 
     pub fn is_key_pressed(&self, k: Key) -> bool {
